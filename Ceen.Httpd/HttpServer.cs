--- conflicted
+++ resolved
@@ -1,1055 +1,1048 @@
-﻿using System;
-using System.Net;
-using System.Linq;
-using System.Net.Sockets;
-using System.Threading.Tasks;
-using System.Threading;
-using System.Security.Cryptography.X509Certificates;
-using System.Security.Authentication;
-using System.IO;
-using System.Net.Security;
-using System.Collections.Generic;
-
-namespace Ceen.Httpd
-{
-	/// <summary>
-	/// The Http server implementation
-	/// </summary>
-	public static class HttpServer
-	{
-        /// <summary>
-        /// Handler class that encapsulates a configured server,
-        /// such that it is callable by an interprocess setup
-        /// </summary>
-        public class InterProcessBridge
-        {
-            /// <summary>
-            /// The controller instance
-            /// </summary>
-            private RunnerControl Controller;
-            /// <summary>
-            /// The stop token source
-            /// </summary>
-            private CancellationTokenSource StopToken;
-
-            /// <summary>
-            /// Initializes a new instance of the <see cref="T:Ceen.Httpd.HttpServer.InterProcessBridge"/> class.
-            /// </summary>
-            protected InterProcessBridge()
-            {
-            }
-
-            /// <summary>
-            /// Setup this instance
-            /// </summary>
-            /// <param name="usessl">If set to <c>true</c> use ssl.</param>
-            /// <param name="config">The configuration.</param>
-            public InterProcessBridge(bool usessl, ServerConfig config)
-            {
-                Setup(usessl, config);
-            }
-
-            /// <summary>
-            /// Setup this instance
-            /// </summary>
-            /// <param name="usessl">If set to <c>true</c> use ssl.</param>
-            /// <param name="config">The configuration.</param>
-            protected void Setup(bool usessl, ServerConfig config)
-            {
-                if (StopToken != null)
-                    throw new Exception("Cannot call setup more than once");
-                if (config == null)
-                    throw new ArgumentNullException(nameof(config));
-
-                StopToken = new CancellationTokenSource();
-                Controller = new RunnerControl(StopToken.Token, usessl, config);
-            }
-
-            /// <summary>
-            /// Handles a request
-            /// </summary>
-            /// <param name="socket">The socket to use.</param>
-            /// <param name="remoteEndPoint">The remote endpoint.</param>
-            /// <param name="logtaskid">The task ID to use.</param>
-            public void HandleRequest(Socket socket, EndPoint remoteEndPoint, string logtaskid)
-            {
-                RunClient(new TcpClient() { Client = socket }, remoteEndPoint, logtaskid, Controller);
-            }
-
-            /// <summary>
-            /// Handles a request
-            /// </summary>
-            /// <param name="client">The TcpClient instance to use.</param>
-            /// <param name="remoteEndPoint">The remote endpoint.</param>
-            /// <param name="logtaskid">The task ID to use.</param>
-            public void HandleRequest(TcpClient client, EndPoint remoteEndPoint, string logtaskid)
-            {
-                RunClient(client, remoteEndPoint, logtaskid, Controller);
-            }
-
-            /// <summary>
-            /// Handles a request
-            /// </summary>
-            /// <param name="stream">The stream to use.</param>
-            /// <param name="remoteEndPoint">The remote endpoint.</param>
-            /// <param name="logtaskid">The task ID to use.</param>
-            /// <param name="isConnected">A method that checks if the socket is connected</param>
-            public void HandleRequest(Stream stream, EndPoint remoteEndPoint, string logtaskid, Func<bool> isConnected)
-            {
-                RunClient(stream, remoteEndPoint, logtaskid, Controller, isConnected);
-            }
-
-            /// <summary>
-            /// Handles a request
-            /// </summary>
-            /// <param name="stream">The stream to use.</param>
-            /// <param name="remoteEndPoint">The remote endpoint.</param>
-            /// <param name="logtaskid">The task ID to use.</param>
-            /// <param name="isConnected">A method that checks if the socket is connected</param>
-            public Task HandleRequestAsync(Stream stream, EndPoint remoteEndPoint, string logtaskid, Func<bool> isConnected)
-            {
-                return RunClient(stream, remoteEndPoint, logtaskid, Controller, isConnected);
-            }
-
-
-            /// <summary>
-            /// Requests that this instance stops serving requests
-            /// </summary>
-            public void Stop()
-            {
-                StopToken.Cancel();
-            }
-
-            /// <summary>
-            /// Returns an awaitable task that can be used to wait for termination
-            /// </summary>
-            /// <returns><c>true</c>, if for stop succeeded, <c>false</c> otherwise.</returns>
-            public Task StopTask => Controller.FinishedTask;
-
-            /// <summary>
-            /// Gets the number of active clients.
-            /// </summary>
-            public int ActiveClients => Controller.ActiveClients;
-
-        }
-
-		/// <summary>
-		/// Handler class that encapsulates a configured server setup,
-		/// in a way that is callable from another AppDomain
-		/// </summary>
-		public class AppDomainBridge : MarshalByRefObject
-		{
-			/// <summary>
-			/// The controller instance
-			/// </summary>
-			private RunnerControl Controller;
-			/// <summary>
-			/// The stop token source
-			/// </summary>
-			private CancellationTokenSource StopToken;
-
-			/// <summary>
-			/// Initializes a new instance of the <see cref="T:Ceen.Httpd.HttpServer.AppDomainBridge"/> class.
-			/// </summary>
-			public AppDomainBridge() { }
-
-			/// <summary>
-			/// Initializes a new instance of the <see cref="T:Ceen.Httpd.HttpServer.AppDomainBridge"/> class.
-			/// </summary>
-			/// <param name="usessl">If set to <c>true</c> use ssl.</param>
-			/// <param name="config">The server config.</param>
-			public AppDomainBridge(bool usessl, ServerConfig config) { Setup(usessl, config); }
-
-			/// <summary>
-			/// Setup this instance
-			/// </summary>
-			/// <param name="usessl">If set to <c>true</c> usessl.</param>
-			/// <param name="config">Config.</param>
-			public void Setup(bool usessl, ServerConfig config)
-			{
-				if (StopToken != null)
-					throw new Exception("Cannot call setup more than once");
-				if (config == null)
-					throw new ArgumentNullException(nameof(config));
-
-				StopToken = new CancellationTokenSource();
-				Controller = new RunnerControl(StopToken.Token, usessl, config);
-			}
-
-			/// <summary>
-			/// Handles a request
-			/// </summary>
-			/// <param name="socket">The socket handle.</param>
-			/// <param name="remoteEndPoint">The remote endpoint.</param>
-			/// <param name="logtaskid">The task ID to use.</param>
-			public void HandleRequest(SocketInformation socket, EndPoint remoteEndPoint, string logtaskid)
-			{
-				RunClient(socket, remoteEndPoint, logtaskid, Controller);
-			}
-
-			/// <summary>
-			/// Requests that this instance stops serving requests
-			/// </summary>
-			public void Stop()
-			{
-				StopToken.Cancel();
-			}
-
-			/// <summary>
-			/// Waits for all clients to finish processing
-			/// </summary>
-			/// <returns><c>true</c>, if for stop succeeded, <c>false</c> otherwise.</returns>
-			/// <param name="waitdelay">The maximum time to wait for the clients to stop.</param>
-			public bool WaitForStop(TimeSpan waitdelay)
-			{
-				return Controller.FinishedTask.Wait(waitdelay);
-			}
-
-			/// <summary>
-			/// Gets the number of active clients.
-			/// </summary>
-			public int ActiveClients { get { return Controller.ActiveClients; } }
-
-			/// <summary>
-			/// Initializes the lifetime service.
-			/// </summary>
-			/// <returns>The lifetime service.</returns>
-			public override object InitializeLifetimeService()
-			{
-				return null;
-			}
-		}
-
-		/// <summary>
-		/// Helper class to keep track of all active requests and potentially abort them
-		/// </summary>
-		private class RunnerControl
-		{
-			/// <summary>
-			/// Backing field for the total number of active clients
-			/// </summary>
-			private static int m_totalActiveClients;
-            /// <summary>
-            /// Gets the total number of active clients.
-            /// </summary>
-            /// <value>The total active clients.</value>
-            public static int TotalActiveClients => m_totalActiveClients;
-            /// <summary>
-            /// Backing field for the number of active clients
-            /// </summary>
-            private int m_activeClients;
-            /// <summary>
-            /// The number of active clients
-            /// </summary>
-            public int ActiveClients => m_activeClients;
-            /// <summary>
-            /// The task that signals stopping the server
-            /// </summary>
-            /// <value>The stop task.</value>
-            public Task StopTask => m_stoptask.Task;
-            /// <summary>
-            /// The task signalling that all clients have completed
-            /// </summary>
-            /// <value>The finished task.</value>
-            public Task FinishedTask => m_finishedtask.Task;
-            /// <summary>
-            /// Gets a task that throttles start of new handlers
-            /// </summary>
-            /// <value>The throttle task.</value>
-            public Task ThrottleTask => m_throttletask.Task;
-            /// <summary>
-            /// Gets the server configuration
-            /// </summary>
-            /// <value>The config.</value>
-            public ServerConfig Config { get; private set; }
-
-			/// <summary>
-			/// The stop token
-			/// </summary>
-			public readonly CancellationToken StopToken;
-			/// <summary>
-			/// A flag indicating if SSL is used
-			/// </summary>
-			public readonly bool m_useSSL;
-			/// <summary>
-			/// A value indicating if the server is stopped
-			/// </summary>
-			public volatile bool m_isStopped;
-            /// <summary>
-            /// Gets a value indicating whether this <see cref="T:Ceen.Httpd.HttpServer.RunnerControl"/> is stopped.
-            /// </summary>
-            public bool IsStopped => m_isStopped;
-            /// <summary>
-            /// The maximum number of active handlers
-            /// </summary>
-            private readonly int m_maxactive;
-			/// <summary>
-			/// The lock object
-			/// </summary>
-			private readonly object m_lock = new object();
-
-			/// <summary>
-			/// The task used to signal all requests are stopped
-			/// </summary>
-			private readonly TaskCompletionSource<bool> m_finishedtask = new TaskCompletionSource<bool>();
-			/// <summary>
-			/// The task used to signal all handlers to stop
-			/// </summary>
-			private readonly TaskCompletionSource<bool> m_stoptask = new TaskCompletionSource<bool>();
-			/// <summary>
-			/// The task used to signal waiting for handlers to complete before starting new handlers
-			/// </summary>
-			private TaskCompletionSource<bool> m_throttletask = new TaskCompletionSource<bool>();
-
-			/// <summary>
-			/// A logger for reporting the internal log state
-			/// </summary>
-			private readonly DebugLogDelegate m_debuglogger;
-
-			/// <summary>
-			/// Initializes a new instance of the <see cref="Ceen.Httpd+RunnerControl"/> class.
-			/// </summary>
-			/// <param name="stoptoken">The stoptoken.</param>
-			/// <param name="usessl">A flag indicating if this runner is using SSL</param>
-			/// <param name="config">The server config.</param>
-			public RunnerControl(CancellationToken stoptoken, bool usessl, ServerConfig config)
-			{
-				if (config == null)
-					throw new ArgumentNullException(nameof(config));
-
-				StopToken = stoptoken;
-				StopToken.Register(() => Stop("_"));
-				Config = config;
-				m_maxactive = config.MaxActiveRequests;
-				m_throttletask.SetResult(true);
-				m_debuglogger = config.DebugLogHandler;
-				m_useSSL = usessl;
-			}
-
-			/// <summary>
-			/// Called by a handler to signal it is in the active state
-			/// </summary>
-			/// <param name="logtaskid">The task id used for logging and tracing</param>
-			/// <returns><c>true</c>, if active was registered, <c>false</c> otherwise.</returns>
-			public bool RegisterActive(string logtaskid)
-			{
-				if (m_debuglogger != null) m_debuglogger("RegisterActive", logtaskid, null);
-
-				if (m_isStopped)
-					return false;
-
-				var res = Interlocked.Increment(ref m_activeClients);
-				Interlocked.Increment(ref m_totalActiveClients);
-
-				if (m_debuglogger != null) m_debuglogger(string.Format("RegisterActive: {0}", res), logtaskid, null);
-
-				// If we have too many active, block the throttle task
-				if (res >= m_maxactive)
-				{
-					if (m_debuglogger != null) m_debuglogger("Blocking throttle", logtaskid, null);
-					lock (m_lock)
-						if (m_throttletask.Task.IsCompleted)
-							m_throttletask = new TaskCompletionSource<bool>();
-				}
-
-				return true;
-			}
-
-			/// <summary>
-			/// Called by a handler to signal it has completed handling a request
-			/// <param name="logtaskid">The task id used for logging and tracing</param>
-			/// </summary>
-			public void RegisterStopped(string logtaskid)
-			{
-				var res = Interlocked.Decrement(ref m_activeClients);
-				Interlocked.Decrement(ref m_totalActiveClients);
-
-				if (m_debuglogger != null) m_debuglogger(string.Format("RegisterStopped: {0}", res), logtaskid, null);
-
-				// If the throttle task is blocked and we have few active, unblock it
-				if (res < m_maxactive && !m_throttletask.Task.IsCompleted)
-				{
-					if (m_debuglogger != null) m_debuglogger("Un-blocking throttle", logtaskid, null);
-					lock (m_lock)
-						if (!m_throttletask.Task.IsCompleted)
-							m_throttletask.SetResult(true);
-				}
-
-
-				if (m_isStopped && res == 0)
-				{
-					if (m_debuglogger != null) m_debuglogger("Stopped and setting finish task", logtaskid, null);
-					m_finishedtask.TrySetResult(true);
-				}
-			}
-
-			/// <summary>
-			/// Called to stop handling requests
-			/// </summary>
-			public void Stop(string logtaskid)
-			{
-				m_stoptask.TrySetCanceled();
-				m_isStopped = true;
-
-				lock (m_lock)
-				{
-					if (m_activeClients == 0)
-					{
-						if (m_debuglogger != null) m_debuglogger("Stopping, no active workers", logtaskid, null);
-						m_finishedtask.TrySetResult(true);
-					}
-					else
-					{
-						if (m_debuglogger != null) m_debuglogger(string.Format("Stopping with {0} active workers", m_activeClients), logtaskid, null);
-					}
-				}
-			}
-		}
-
-		/// <summary>
-		/// Gets the total number of active clients
-		/// </summary>
-		/// <value>The total active clients.</value>
-		public static int TotalActiveClientCount { get { return RunnerControl.TotalActiveClients; } }
-
-		/// <summary>
-		/// The method used to set the current socket handlerID in log4net, if available.
-		/// This redirection method is used to avoid depending on log4net.
-		/// </summary>
-		private static readonly Func<string> SetLoggingSocketHandlerID;
-
-		/// <summary>
-		/// The method used to set the current taskID in log4net, if available.
-		/// This redirection method is used to avoid depending on log4net.
-		/// </summary>
-		private static readonly Func<string> SetLoggingTaskHandlerID;
-
-		/// <summary>
-		/// The method used to set the current requestID in log4net, if available.
-		/// This redirection method is used to avoid depending on log4net.
-		/// </summary>
-		private static readonly Func<string> SetLoggingRequestID;
-
-		/// <summary>
-		/// The method used to copy logdata to log4net properties, if available.
-		/// This redirection method is used to avoid depending on log4net.
-		/// </summary>
-		private static readonly Action<IHttpContext> CopyLogData;
-
-		/// <summary>
-		/// The name of the log4net property that has the socket handler ID
-		/// </summary>
-		public static readonly string Log4Net_SocketHandlerID = "ceen:SocketHandlerID";
-		/// <summary>
-		/// The name of the log4net property that has the task handler ID
-		/// </summary>
-		public static readonly string Log4Net_TaskHandlerID = "ceen:TaskHandlerID";
-		/// <summary>
-		/// The name of the log4net property that has the request ID
-		/// </summary>
-		public static readonly string Log4Net_RequestID = "ceen:RequestID";
-
-		/// <summary>
-		/// Static initialization for the HttpServer class,
-		/// used to check for log4net dynamically
-		/// </summary>
-		static HttpServer()
-		{
-			Func<string> socketId = () => Guid.NewGuid().ToString("N");
-			Func<string> taskId = () => Guid.NewGuid().ToString("N");
-			Func<string> requestId = () => Guid.NewGuid().ToString("N");
-			Action<IHttpContext> copylogdata = null;
-
-			// Slowly probe through to get the method
-			var t = Type.GetType("log4net.LogicalThreadContext, log4net, Culture=neutral");
-
-			var index_socket = new object[] { Log4Net_SocketHandlerID };
-			var index_task = new object[] { Log4Net_TaskHandlerID };
-			var index_request = new object[] { Log4Net_RequestID };
-
-			if (t != null)
-			{
-				var m = t.GetProperty("Properties");
-				if (m != null)
-				{
-					var ins = m.GetValue(null, null);
-					if (ins != null)
-					{
-						var rm = ins.GetType().GetProperties().FirstOrDefault(x => x.GetIndexParameters().Length > 0);
-						if (rm != null)
-						{
-							// We have a default indexer, set up the helper methods
-							socketId = () =>
-							{
-								var g = Guid.NewGuid().ToString("N");
-								rm.SetValue(ins, g, index_socket);
-								return g;
-							};
-
-							taskId = () =>
-							{
-								var g = Guid.NewGuid().ToString("N");
-								rm.SetValue(ins, g, index_task);
-								return g;
-							};
-
-							requestId = () =>
-							{
-								var g = Guid.NewGuid().ToString("N");
-								rm.SetValue(ins, g, index_request);
-								return g;
-							};
-
-							copylogdata = (context) =>
-							{
-								if (context != null && context.LogData != null)
-									foreach (var kp in context.LogData)
-										rm.SetValue(ins, kp.Value, new object[] { kp.Key });
-							};
-						}
-					}
-				}
-			}
-
-			// Assign whatever value we had
-			SetLoggingSocketHandlerID = socketId;
-			SetLoggingTaskHandlerID = taskId;
-			SetLoggingRequestID = requestId;
-			CopyLogData = copylogdata;
-		}
-
-		/// <summary>
-		/// Creates and initializes a new AppDomain bridge
-		/// </summary>
-		/// <returns>The app domain bridge.</returns>
-		/// <param name="usessl">If set to <c>true</c> use ssl.</param>
-		/// <param name="config">The server config.</param>
-		public static AppDomainBridge CreateAppDomainBridge(bool usessl, ServerConfig config)
-		{
-			return new AppDomainBridge(usessl, config);
-		}
-
-        /// <summary>
-        /// Creates and initializes a new InterProcess bridge
-        /// </summary>
-        /// <returns>The app domain bridge.</returns>
-        /// <param name="usessl">If set to <c>true</c> use ssl.</param>
-        /// <param name="config">The server config.</param>
-        public static InterProcessBridge CreateInterProcessBridge(bool usessl, ServerConfig config)
-        {
-            return new InterProcessBridge(usessl, config);
-        }
-
-		/// <summary>
-		/// Listens to incoming connections and calls the spawner method for each new connection
-		/// </summary>
-		/// <returns>Awaitable task.</returns>
-		/// <param name="addr">The address to listen to.</param>
-		/// <param name="usessl">A flag indicating if the socket listens for SSL requests</param>
-		/// <param name="stoptoken">The stoptoken.</param>
-		/// <param name="config">The server configuration</param>
-		/// <param name="spawner">The method handling the new connection.</param>
-		public static Task ListenToSocketAsync(IPEndPoint addr, bool usessl, CancellationToken stoptoken, ServerConfig config, Action<TcpClient, EndPoint, string> spawner)
-		{
-			return ListenToSocketInternalAsync(addr, usessl, stoptoken, config, (client, remoteendpoint, logid, controller) => spawner(client, remoteendpoint, logid));
-		}
-
-        /// <summary>
-        /// Listens to incoming connections and calls the spawner method for each new connection
-        /// </summary>
-        /// <returns>Awaitable task.</returns>
-        /// <param name="acceptAsync">Method that returns an accepted socket.</param>
-        /// <param name="usessl">A flag indicating if the socket listens for SSL requests</param>
-        /// <param name="stoptoken">The stoptoken.</param>
-        /// <param name="config">The server configuration</param>
-        /// <param name="spawner">The method handling the new connection.</param>
-        public static Task ListenToSocketAsync(Func<CancellationToken, Task<KeyValuePair<long, EndPoint>>> acceptAsync, bool usessl, CancellationToken stoptoken, ServerConfig config, Action<long, EndPoint, string> spawner)
-        {
-            return ListenToSocketInternalAsync(acceptAsync, usessl, stoptoken, config, (client, remoteendpoint, logid, controller) => spawner(client, remoteendpoint, logid));
-        }
-
-        /// <summary>
-        /// Listens to incoming connections and calls the spawner method for each new connection
-        /// </summary>
-        /// <returns>Awaitable task.</returns>
-        /// <param name="acceptAsync">Method that returns an accepted socket.</param>
-        /// <param name="usessl">A flag indicating if the socket listens for SSL requests</param>
-        /// <param name="stoptoken">The stoptoken.</param>
-        /// <param name="config">The server configuration</param>
-        /// <param name="spawner">The method handling the new connection.</param>
-        private static async Task ListenToSocketInternalAsync(Func<CancellationToken, Task<KeyValuePair<long, EndPoint>>> acceptAsync, bool usessl, CancellationToken stoptoken, ServerConfig config, Action<long, EndPoint, string, RunnerControl> spawner)
-        {
-            if (acceptAsync == null)
-                throw new ArgumentNullException(nameof(acceptAsync));
-
-            var rc = new RunnerControl(stoptoken, usessl, config);
-
-            var taskid = SetLoggingSocketHandlerID();
-
-            while (!stoptoken.IsCancellationRequested)
-            {
-                // Wait if there are too many active
-                config.DebugLogHandler?.Invoke("Waiting for throttle", taskid, null);
-                await rc.ThrottleTask;
-                config.DebugLogHandler?.Invoke("Waiting for socket", taskid, null);
-                var ls = acceptAsync(stoptoken);
-
-                if (await Task.WhenAny(rc.StopTask, ls) == ls)
-                {
-                    config.DebugLogHandler?.Invoke("Re-waiting for socket", taskid, null);
-                    var client = await ls;
-                    var newtaskid = SetLoggingTaskHandlerID();
-
-                    try
-                    {
-                        int wt, cpt;
-                        ThreadPool.GetAvailableThreads(out wt, out cpt);
-                        config.DebugLogHandler?.Invoke(string.Format("Threadpool says {0}, {1}", wt, cpt), taskid, newtaskid);
-                        config.DebugLogHandler?.Invoke(string.Format("Spawning runner with id: {0}", newtaskid), taskid, newtaskid);
-
-                        ThreadPool.QueueUserWorkItem(x => spawner(client.Key, client.Value, newtaskid, rc));
-                    }
-                    catch (Exception ex)
-                    {
-                        config.DebugLogHandler?.Invoke("Failed to listen to socket", taskid, ex);
-                    }
-                }
-            }
-
-            config.DebugLogHandler?.Invoke("Stopping", taskid, null);
-            rc.Stop(taskid);
-
-            config.DebugLogHandler?.Invoke("Socket stopped, waiting for workers ...", taskid, null);
-            await rc.FinishedTask;
-
-            config.DebugLogHandler?.Invoke("Stopped", taskid, null);
-        }
-
-        /// <summary>
-        /// Listens to incoming connections and calls the spawner method for each new connection
-        /// </summary>
-        /// <returns>Awaitable task.</returns>
-        /// <param name="addr">The address to listen to.</param>
-        /// <param name="usessl">A flag indicating if the socket listens for SSL requests</param>
-        /// <param name="stoptoken">The stoptoken.</param>
-        /// <param name="config">The server configuration</param>
-        /// <param name="spawner">The method handling the new connection.</param>
-        private static async Task ListenToSocketInternalAsync(IPEndPoint addr, bool usessl, CancellationToken stoptoken, ServerConfig config, Action<TcpClient, EndPoint, string, RunnerControl> spawner)
-		{
-			var rc = new RunnerControl(stoptoken, usessl, config);
-
-			var listener = new TcpListener(addr);
-			listener.Start(config.SocketBacklog);
-
-			var taskid = SetLoggingSocketHandlerID();
-
-			while (!stoptoken.IsCancellationRequested)
-			{
-                // Wait if there are too many active
-                config.DebugLogHandler?.Invoke("Waiting for throttle", taskid, null);
-                await rc.ThrottleTask;
-                config.DebugLogHandler?.Invoke("Waiting for socket", taskid, null);
-                var ls = listener.AcceptTcpClientAsync();
-
-				if (await Task.WhenAny(rc.StopTask, ls) == ls)
-				{
-                    config.DebugLogHandler?.Invoke("Re-waiting for socket", taskid, null);
-                    var client = await ls;
-					var newtaskid = SetLoggingTaskHandlerID();
-
-					try
-					{
-						int wt, cpt;
-						ThreadPool.GetAvailableThreads(out wt, out cpt);
-                        config.DebugLogHandler?.Invoke(string.Format("Threadpool says {0}, {1}", wt, cpt), taskid, newtaskid);
-
-                        config.DebugLogHandler?.Invoke(string.Format("Spawning runner with id: {0}", newtaskid), taskid, newtaskid);
-
-                        // Read the endpoint here to avoid crashes when invoking the spawner
-                        var ep = client.Client.RemoteEndPoint;
-						ThreadPool.QueueUserWorkItem(x => spawner(client, ep, newtaskid, rc));
-					}
-					catch(Exception ex)
-					{
-                        config.DebugLogHandler?.Invoke("Failed to listen to socket", taskid, ex);
-                    }
-				}
-			}
-
-            config.DebugLogHandler?.Invoke("Stopping", taskid, null);
-
-            listener.Stop();
-			rc.Stop(taskid);
-
-            config.DebugLogHandler?.Invoke("Socket stopped, waiting for workers ...", taskid, null);
-            await rc.FinishedTask;
-
-            config.DebugLogHandler?.Invoke("Stopped", taskid, null);
-        }
-
-        /// <summary>
-        /// Logs a message to all attached loggers
-        /// </summary>
-        /// <param name="controller">The controller to get loggers from</param>
-        /// <param name="context">The request context.</param>
-        /// <param name="loglevel">The log level to use</param>
-		/// <param name="exception">The exception to log, if any</param>
-        /// <param name="message">The message to log</param>
-        /// <param name="when">The time the message was logged</param>
-        /// <returns>An awaitable task</returns>
-        private static Task LogProcessingMessage(RunnerControl controller, HttpContext context, Exception ex, LogLevel loglevel, string message, DateTime when)
-		{
-            var config = controller.Config;
-            if (config.Loggers == null)
-                return Task.FromResult(true);
-
-            CopyLogData?.Invoke(context);
-
-            var count = config.Loggers.Count;
-            if (count == 0)
-                return Task.FromResult(true);
-            else if (count == 1)
-			{
-				if (!(config.Loggers[0] is IMessageLogger msl))
-					return Task.FromResult(true);
-                return msl.LogMessageAsync(context, ex, loglevel, message, when);
-			}
-            else
-                return Task.WhenAll(config.Loggers.OfType<IMessageLogger>().Select(x => x.LogMessageAsync(context, ex, loglevel, message, when)));
-		}
-
-		/// <summary>
-		/// Logs a message signalling that a request has completed to all configured loggers
-		/// </summary>
-		/// <returns>The awaitable task.</returns>
-		/// <param name="controller">The controller to get loggers from</param>
-		/// <param name="context">The request context.</param>
-		/// <param name="ex">Exception data, if any.</param>
-		/// <param name="start">The request start time.</param>
-		/// <param name="duration">The request duration.</param>
-		private static Task LogRequestCompletedMessageAsync(RunnerControl controller, HttpContext context, Exception ex, DateTime start, TimeSpan duration)
-		{
-			var config = controller.Config;
-			if (config.Loggers == null)
-				return Task.FromResult(true);
-
-            CopyLogData?.Invoke(context);
-
-            var count = config.Loggers.Count;
-			if (count == 0)
-				return Task.FromResult(true);
-			else if (count == 1)
-				return config.Loggers[0].LogRequestCompletedAsync(context, ex, start, duration);
-			else
-				return Task.WhenAll(config.Loggers.Select(x => x.LogRequestCompletedAsync(context, ex, start, duration)));
-		}
-
-		/// <summary>
-		/// Listens to a port, using the given endpoint. 
-		/// </summary>
-		/// <returns>The awaitable task.</returns>
-		/// <param name="addr">The address to listen to.</param>
-		/// <param name="usessl">A flag indicating if this instance should use SSL</param>
-		/// <param name="config">The server configuration</param>
-		/// <param name="stoptoken">The stoptoken.</param>
-		public static Task ListenAsync(IPEndPoint addr, bool usessl, ServerConfig config, CancellationToken stoptoken = default(CancellationToken))
-		{
-			if (usessl && (config.SSLCertificate as X509Certificate2 == null || !(config.SSLCertificate as X509Certificate2).HasPrivateKey))
-				throw new Exception("Certificate does not have a private key and cannot be used for signing");
-
-			if (config.Storage == null)
-				config.Storage = new MemoryStorageCreator();
-
-			return ListenToSocketInternalAsync(addr, usessl, stoptoken, config, RunClient);
-		}
-
-		/// <summary>
-		/// Runs a client, using a socket handle from DuplicateAndClose
-		/// </summary>
-		/// <param name="socketinfo">The socket handle.</param>
-		/// <param name="remoteEndPoint">The remote endpoint.</param>
-		/// <param name="logtaskid">The log task ID.</param>
-		/// <param name="controller">The controller instance</param>
-		private static void RunClient(SocketInformation socketinfo, EndPoint remoteEndPoint, string logtaskid, RunnerControl controller)
-		{
-			var client = new TcpClient() { Client = new Socket(socketinfo) };
-			RunClient(client, remoteEndPoint, logtaskid, controller);
-		}
-
-        /// <summary>
-        /// Handler method for connections
-        /// </summary>
-        /// <param name="client">The new connection.</param>
-        /// <param name="remoteEndPoint">The remote endpoint.</param>
-        /// <param name="logtaskid">The task id for logging and tracing</param>
-        /// <param name="controller">The runner controller.</param>
-        private static async void RunClient(TcpClient client, EndPoint remoteEndPoint, string logtaskid, RunnerControl controller)
-        {
-            using (client)
-                await RunClient(client.GetStream(), remoteEndPoint, logtaskid, controller, () => client.Connected);
-        }
-
-        /// <summary>
-        /// Handler method for connections
-        /// </summary>
-        /// <param name="stream">The stream.</param>
-        /// <param name="remoteEndPoint">The remote endpoint.</param>
-        /// <param name="logtaskid">The task id for logging and tracing</param>
-        /// <param name="controller">The runner controller.</param>
-        private static async Task RunClient(Stream stream, EndPoint remoteEndPoint, string logtaskid, RunnerControl controller, Func<bool> isConnected)
-		{
-			var config = controller.Config;
-			var storage = config.Storage;
-
-            using (stream)
-			using (var ssl = controller.m_useSSL ? new SslStream(stream, false) : null)
-			{
-                config.DebugLogHandler?.Invoke(string.Format("Running {0}", controller.m_useSSL ? "SSL" : "plain"), logtaskid, remoteEndPoint);
-
-                // Slightly higher value here to avoid races with the other timeout mechanisms
-                stream.ReadTimeout = stream.WriteTimeout = (controller.Config.RequestIdleTimeoutSeconds + 1) * 1000;
-
-				X509Certificate clientcert = null;
-
-				// For SSL only: negotiate the connection
-				if (ssl != null)
-				{
-                    config.DebugLogHandler?.Invoke("Authenticate SSL", logtaskid, remoteEndPoint);
-
-                    try
-					{
-						await ssl.AuthenticateAsServerAsync(config.SSLCertificate, config.SSLRequireClientCert, config.SSLEnabledProtocols, config.SSLCheckCertificateRevocation);
-					}
-					catch (Exception aex)
-					{
-                        config.DebugLogHandler?.Invoke("Failed setting up SSL", logtaskid, remoteEndPoint);
-
-                        // Log a message indicating that we failed setting up SSL
-<<<<<<< HEAD
-                        await LogRequestCompletedMessageAsync(controller, new HttpContext(new HttpRequest(remoteEndPoint, logtaskid, logtaskid, null, SslProtocols.None, () => false), null, storage), aex, DateTime.Now, new TimeSpan());
-=======
-                        var httpRequest = new HttpRequest(remoteEndPoint, logtaskid, logtaskid, null, SslProtocols.None, () => false);
-                        using (httpRequest)
-                        {
-                            await LogMessageAsync(controller, new HttpContext(httpRequest, null, storage), aex, DateTime.Now, new TimeSpan());
-                        }
->>>>>>> 5c2d7d12
-
-                        return;
-					}
-
-                    config.DebugLogHandler?.Invoke("Run SSL", logtaskid, remoteEndPoint);
-                    clientcert = ssl.RemoteCertificate;
-				}
-
-                await Runner(ssl == null ? (Stream)stream : ssl, remoteEndPoint, logtaskid, clientcert, ssl == null ? SslProtocols.None : ssl.SslProtocol, controller, isConnected);
-
-                config.DebugLogHandler?.Invoke("Done running", logtaskid, remoteEndPoint);
-            }
-		}
-
-		/// <summary>
-		/// Dispatcher method for handling a request
-		/// </summary>
-		/// <param name="stream">The underlying stream.</param>
-		/// <param name="endpoint">The remote endpoint.</param>
-		/// <param name="logtaskid">The task id for logging and tracing</param>
-		/// <param name="clientcert">The client certificate if any.</param>
-		/// <param name="controller">The runner controller.</param>
-        /// <param name="sslProtocol">The SSL protocol being used</param>
-        /// <param name="isConnected">A method for checking if the socket is connected</param>
-		private static async Task Runner(Stream stream, EndPoint endpoint, string logtaskid, X509Certificate clientcert, SslProtocols sslProtocol, RunnerControl controller, Func<bool> isConnected)
-		{
-			var config = controller.Config;
-			var storage = config.Storage;
-			var requests = config.KeepAliveMaxRequests;
-
-			bool keepingalive = false;
-
-			HttpContext context = null;
-			HttpRequest cur = null;
-			HttpResponse resp = null;
-			DateTime started = new DateTime();
-
-			using (var bs = new BufferedStreamReader(stream))
-			{
-				try
-				{
-                    config.DebugLogHandler?.Invoke("Running task", logtaskid, endpoint);
-                    if (!controller.RegisterActive(logtaskid))
-						return;
-
-					do
-					{
-                        cur?.Dispose();
-
-                        var reqid = SetLoggingRequestID();
-						bs.ResetReadLength(config.MaxPostSize);
-						started = DateTime.Now;
-						context = new HttpContext(
-                            cur = new HttpRequest(endpoint, logtaskid, reqid, clientcert, sslProtocol, isConnected),
-							resp = new HttpResponse(stream, config),
-							storage
-						);
-
-						// Setup up the callback for allowing handlers to report errors
-						context.LogHandlerDelegate = (level, message, ex) => LogProcessingMessage(controller, context, ex, level, message, DateTime.Now);
-
-						// Set up call context access to this instance
-						Context.SetCurrentContext(context);
-
-                        var timeoutcontroltask = new TaskCompletionSource<bool>();
-						var idletime = TimeSpan.FromSeconds(config.RequestHeaderReadTimeoutSeconds);
-
-						// Set up timeout for processing
-						cur.SetProcessingTimeout(TimeSpan.FromSeconds(config.MaxProcessingTimeSeconds));
-
-                        config.DebugLogHandler?.Invoke("Parsing headers", logtaskid, endpoint);
-                        try
-                        {
-                            var ct = new CancellationTokenSource();
-                            ct.CancelAfter(TimeSpan.FromSeconds(keepingalive ? config.KeepAliveTimeoutSeconds : config.RequestIdleTimeoutSeconds));
-                            using (ct.Token.Register(() => timeoutcontroltask.TrySetCanceled(), useSynchronizationContext: false))
-                                await cur.Parse(bs, config, idletime, timeoutcontroltask.Task, controller.StopTask);
-                        }
-                        catch (EmptyStreamClosedException)
-                        {
-                            // Client has closed the connection
-                            break;
-                        }
-                        catch (HttpException hex)
-                        {
-                            // Errors during header parsing are unlikely to
-                            // keep the connection in a consistent state
-                            resp.StatusCode = hex.StatusCode;
-                            resp.StatusMessage = hex.StatusMessage;
-                            await resp.FlushHeadersAsync();
-
-                            throw;
-                        }
-                        catch (Exception ex)
-                        {
-                            config.DebugLogHandler?.Invoke($"Failed while reading header: {ex}", logtaskid, cur);
-                            throw;
-                        }
-
-						string keepalive;
-						cur.Headers.TryGetValue("Connection", out keepalive);
-						if (("keep-alive".Equals(keepalive, StringComparison.OrdinalIgnoreCase) || keepingalive) && requests > 1)
-						{
-							resp.KeepAlive = true;
-							if (!keepingalive)
-								resp.AddHeader("Keep-Alive", string.Format("timeout={0}, max={1}", config.KeepAliveTimeoutSeconds, config.KeepAliveMaxRequests));
-						}
-						else
-							resp.KeepAlive = false;
-
-
-						if (config.Loggers != null)
-						{
-							var count = config.Loggers.Count;
-							if (count == 1)
-							{
-								var sl = config.Loggers[0] as IStartLogger;
-								if (sl != null)
-									await sl.LogRequestStartedAsync(cur);
-							}
-							else if (count != 0)
-								await Task.WhenAll(config.Loggers.Where(x => x is IStartLogger).Cast<IStartLogger>().Select(x => x.LogRequestStartedAsync(cur)));
-						}
-
-                        config.DebugLogHandler?.Invoke("Running handler", logtaskid, cur);
-
-                        try
-						{
-                            // Trigger the streams to stop reading/writing data when the timeout happens
-                            using (cur.TimeoutCancellationToken.Register(() => timeoutcontroltask.TrySetCanceled(), useSynchronizationContext: false))
-                            {
-                                if (cur.TimeoutCancellationToken.IsCancellationRequested)
-                                {
-                                    if (timeoutcontroltask.Task.Status == TaskStatus.Canceled)
-                                    {
-                                        throw new TimeoutException();
-                                    }
-                                    else
-                                    {
-                                        timeoutcontroltask.TrySetCanceled();
-                                        throw new OperationCanceledException();
-                                    }
-                                }
-
-                                // Process the request
-                                do
-                                {
-                                    cur.ClearHandlerStack();
-                                    var target = resp.ClearInternalRedirect();
-                                    if (target != null)
-                                        cur.Path = target;
-
-                                    if (!await config.Router.Process(context))
-                                        throw new HttpException(Ceen.HttpStatusCode.NotFound);
-                                }
-                                while (resp.IsRedirectingInternally);
-                            }
-						}
-						catch (HttpException hex)
-						{
-							// Try to set the status code to 500
-							if (resp.HasSentHeaders)
-								throw;
-
-							resp.StatusCode = hex.StatusCode;
-							resp.StatusMessage = hex.StatusMessage;
-						}
-
-                        config.DebugLogHandler?.Invoke("Flushing response", logtaskid, cur);
-
-                        // If the handler has not flushed, we do it
-                        await resp.FlushAndSetLengthAsync();
-
-						// Check if keep-alive is possible
-						keepingalive = resp.KeepAlive && resp.HasWrittenCorrectLength;
-						requests--;
-
-						await LogRequestCompletedMessageAsync(controller, context, null, started, DateTime.Now - started);
-
-					} while (keepingalive);
-				}
-				catch (Exception ex)
-				{
-					// If possible, report a 500 error to the client
-                    if (resp != null)
-					{
-						try
-						{
-							if (!resp.HasSentHeaders)
-							{
-								resp.StatusCode = Ceen.HttpStatusCode.InternalServerError;
-								resp.StatusMessage = HttpStatusMessages.DefaultMessage(Ceen.HttpStatusCode.InternalServerError);
-							}
-						}
-                        catch (Exception nex) { config.DebugLogHandler?.Invoke($"Failed to send headers: {nex}", logtaskid, cur); }
-
-						try { await resp.FlushAsErrorAsync(); }
-                        catch (Exception nex) { config.DebugLogHandler?.Invoke($"Failed to FlushAsErrors: {nex}", logtaskid, cur); }
-                    }
-
-                    try { stream.Close(); }
-                    catch (Exception nex) { config.DebugLogHandler?.Invoke($"Failed to close stream: {nex}", logtaskid, cur); }
-
-                    try { await LogRequestCompletedMessageAsync(controller, context, ex, started, DateTime.Now - started); }
-                    catch (Exception nex) { config.DebugLogHandler?.Invoke($"Failed to log request: {nex}", logtaskid, cur); }
-
-                    config.DebugLogHandler?.Invoke("Failed handler", logtaskid, cur);
-
-                }
-				finally
-				{
-					controller.RegisterStopped(logtaskid);
-                    config.DebugLogHandler?.Invoke("Terminating handler", logtaskid, cur);
-                }
-			}
-		}
-	}
-
+﻿using System;
+using System.Net;
+using System.Linq;
+using System.Net.Sockets;
+using System.Threading.Tasks;
+using System.Threading;
+using System.Security.Cryptography.X509Certificates;
+using System.Security.Authentication;
+using System.IO;
+using System.Net.Security;
+using System.Collections.Generic;
+
+namespace Ceen.Httpd
+{
+	/// <summary>
+	/// The Http server implementation
+	/// </summary>
+	public static class HttpServer
+	{
+        /// <summary>
+        /// Handler class that encapsulates a configured server,
+        /// such that it is callable by an interprocess setup
+        /// </summary>
+        public class InterProcessBridge
+        {
+            /// <summary>
+            /// The controller instance
+            /// </summary>
+            private RunnerControl Controller;
+            /// <summary>
+            /// The stop token source
+            /// </summary>
+            private CancellationTokenSource StopToken;
+
+            /// <summary>
+            /// Initializes a new instance of the <see cref="T:Ceen.Httpd.HttpServer.InterProcessBridge"/> class.
+            /// </summary>
+            protected InterProcessBridge()
+            {
+            }
+
+            /// <summary>
+            /// Setup this instance
+            /// </summary>
+            /// <param name="usessl">If set to <c>true</c> use ssl.</param>
+            /// <param name="config">The configuration.</param>
+            public InterProcessBridge(bool usessl, ServerConfig config)
+            {
+                Setup(usessl, config);
+            }
+
+            /// <summary>
+            /// Setup this instance
+            /// </summary>
+            /// <param name="usessl">If set to <c>true</c> use ssl.</param>
+            /// <param name="config">The configuration.</param>
+            protected void Setup(bool usessl, ServerConfig config)
+            {
+                if (StopToken != null)
+                    throw new Exception("Cannot call setup more than once");
+                if (config == null)
+                    throw new ArgumentNullException(nameof(config));
+
+                StopToken = new CancellationTokenSource();
+                Controller = new RunnerControl(StopToken.Token, usessl, config);
+            }
+
+            /// <summary>
+            /// Handles a request
+            /// </summary>
+            /// <param name="socket">The socket to use.</param>
+            /// <param name="remoteEndPoint">The remote endpoint.</param>
+            /// <param name="logtaskid">The task ID to use.</param>
+            public void HandleRequest(Socket socket, EndPoint remoteEndPoint, string logtaskid)
+            {
+                RunClient(new TcpClient() { Client = socket }, remoteEndPoint, logtaskid, Controller);
+            }
+
+            /// <summary>
+            /// Handles a request
+            /// </summary>
+            /// <param name="client">The TcpClient instance to use.</param>
+            /// <param name="remoteEndPoint">The remote endpoint.</param>
+            /// <param name="logtaskid">The task ID to use.</param>
+            public void HandleRequest(TcpClient client, EndPoint remoteEndPoint, string logtaskid)
+            {
+                RunClient(client, remoteEndPoint, logtaskid, Controller);
+            }
+
+            /// <summary>
+            /// Handles a request
+            /// </summary>
+            /// <param name="stream">The stream to use.</param>
+            /// <param name="remoteEndPoint">The remote endpoint.</param>
+            /// <param name="logtaskid">The task ID to use.</param>
+            /// <param name="isConnected">A method that checks if the socket is connected</param>
+            public void HandleRequest(Stream stream, EndPoint remoteEndPoint, string logtaskid, Func<bool> isConnected)
+            {
+                RunClient(stream, remoteEndPoint, logtaskid, Controller, isConnected);
+            }
+
+            /// <summary>
+            /// Handles a request
+            /// </summary>
+            /// <param name="stream">The stream to use.</param>
+            /// <param name="remoteEndPoint">The remote endpoint.</param>
+            /// <param name="logtaskid">The task ID to use.</param>
+            /// <param name="isConnected">A method that checks if the socket is connected</param>
+            public Task HandleRequestAsync(Stream stream, EndPoint remoteEndPoint, string logtaskid, Func<bool> isConnected)
+            {
+                return RunClient(stream, remoteEndPoint, logtaskid, Controller, isConnected);
+            }
+
+
+            /// <summary>
+            /// Requests that this instance stops serving requests
+            /// </summary>
+            public void Stop()
+            {
+                StopToken.Cancel();
+            }
+
+            /// <summary>
+            /// Returns an awaitable task that can be used to wait for termination
+            /// </summary>
+            /// <returns><c>true</c>, if for stop succeeded, <c>false</c> otherwise.</returns>
+            public Task StopTask => Controller.FinishedTask;
+
+            /// <summary>
+            /// Gets the number of active clients.
+            /// </summary>
+            public int ActiveClients => Controller.ActiveClients;
+
+        }
+
+		/// <summary>
+		/// Handler class that encapsulates a configured server setup,
+		/// in a way that is callable from another AppDomain
+		/// </summary>
+		public class AppDomainBridge : MarshalByRefObject
+		{
+			/// <summary>
+			/// The controller instance
+			/// </summary>
+			private RunnerControl Controller;
+			/// <summary>
+			/// The stop token source
+			/// </summary>
+			private CancellationTokenSource StopToken;
+
+			/// <summary>
+			/// Initializes a new instance of the <see cref="T:Ceen.Httpd.HttpServer.AppDomainBridge"/> class.
+			/// </summary>
+			public AppDomainBridge() { }
+
+			/// <summary>
+			/// Initializes a new instance of the <see cref="T:Ceen.Httpd.HttpServer.AppDomainBridge"/> class.
+			/// </summary>
+			/// <param name="usessl">If set to <c>true</c> use ssl.</param>
+			/// <param name="config">The server config.</param>
+			public AppDomainBridge(bool usessl, ServerConfig config) { Setup(usessl, config); }
+
+			/// <summary>
+			/// Setup this instance
+			/// </summary>
+			/// <param name="usessl">If set to <c>true</c> usessl.</param>
+			/// <param name="config">Config.</param>
+			public void Setup(bool usessl, ServerConfig config)
+			{
+				if (StopToken != null)
+					throw new Exception("Cannot call setup more than once");
+				if (config == null)
+					throw new ArgumentNullException(nameof(config));
+
+				StopToken = new CancellationTokenSource();
+				Controller = new RunnerControl(StopToken.Token, usessl, config);
+			}
+
+			/// <summary>
+			/// Handles a request
+			/// </summary>
+			/// <param name="socket">The socket handle.</param>
+			/// <param name="remoteEndPoint">The remote endpoint.</param>
+			/// <param name="logtaskid">The task ID to use.</param>
+			public void HandleRequest(SocketInformation socket, EndPoint remoteEndPoint, string logtaskid)
+			{
+				RunClient(socket, remoteEndPoint, logtaskid, Controller);
+			}
+
+			/// <summary>
+			/// Requests that this instance stops serving requests
+			/// </summary>
+			public void Stop()
+			{
+				StopToken.Cancel();
+			}
+
+			/// <summary>
+			/// Waits for all clients to finish processing
+			/// </summary>
+			/// <returns><c>true</c>, if for stop succeeded, <c>false</c> otherwise.</returns>
+			/// <param name="waitdelay">The maximum time to wait for the clients to stop.</param>
+			public bool WaitForStop(TimeSpan waitdelay)
+			{
+				return Controller.FinishedTask.Wait(waitdelay);
+			}
+
+			/// <summary>
+			/// Gets the number of active clients.
+			/// </summary>
+			public int ActiveClients { get { return Controller.ActiveClients; } }
+
+			/// <summary>
+			/// Initializes the lifetime service.
+			/// </summary>
+			/// <returns>The lifetime service.</returns>
+			public override object InitializeLifetimeService()
+			{
+				return null;
+			}
+		}
+
+		/// <summary>
+		/// Helper class to keep track of all active requests and potentially abort them
+		/// </summary>
+		private class RunnerControl
+		{
+			/// <summary>
+			/// Backing field for the total number of active clients
+			/// </summary>
+			private static int m_totalActiveClients;
+            /// <summary>
+            /// Gets the total number of active clients.
+            /// </summary>
+            /// <value>The total active clients.</value>
+            public static int TotalActiveClients => m_totalActiveClients;
+            /// <summary>
+            /// Backing field for the number of active clients
+            /// </summary>
+            private int m_activeClients;
+            /// <summary>
+            /// The number of active clients
+            /// </summary>
+            public int ActiveClients => m_activeClients;
+            /// <summary>
+            /// The task that signals stopping the server
+            /// </summary>
+            /// <value>The stop task.</value>
+            public Task StopTask => m_stoptask.Task;
+            /// <summary>
+            /// The task signalling that all clients have completed
+            /// </summary>
+            /// <value>The finished task.</value>
+            public Task FinishedTask => m_finishedtask.Task;
+            /// <summary>
+            /// Gets a task that throttles start of new handlers
+            /// </summary>
+            /// <value>The throttle task.</value>
+            public Task ThrottleTask => m_throttletask.Task;
+            /// <summary>
+            /// Gets the server configuration
+            /// </summary>
+            /// <value>The config.</value>
+            public ServerConfig Config { get; private set; }
+
+			/// <summary>
+			/// The stop token
+			/// </summary>
+			public readonly CancellationToken StopToken;
+			/// <summary>
+			/// A flag indicating if SSL is used
+			/// </summary>
+			public readonly bool m_useSSL;
+			/// <summary>
+			/// A value indicating if the server is stopped
+			/// </summary>
+			public volatile bool m_isStopped;
+            /// <summary>
+            /// Gets a value indicating whether this <see cref="T:Ceen.Httpd.HttpServer.RunnerControl"/> is stopped.
+            /// </summary>
+            public bool IsStopped => m_isStopped;
+            /// <summary>
+            /// The maximum number of active handlers
+            /// </summary>
+            private readonly int m_maxactive;
+			/// <summary>
+			/// The lock object
+			/// </summary>
+			private readonly object m_lock = new object();
+
+			/// <summary>
+			/// The task used to signal all requests are stopped
+			/// </summary>
+			private readonly TaskCompletionSource<bool> m_finishedtask = new TaskCompletionSource<bool>();
+			/// <summary>
+			/// The task used to signal all handlers to stop
+			/// </summary>
+			private readonly TaskCompletionSource<bool> m_stoptask = new TaskCompletionSource<bool>();
+			/// <summary>
+			/// The task used to signal waiting for handlers to complete before starting new handlers
+			/// </summary>
+			private TaskCompletionSource<bool> m_throttletask = new TaskCompletionSource<bool>();
+
+			/// <summary>
+			/// A logger for reporting the internal log state
+			/// </summary>
+			private readonly DebugLogDelegate m_debuglogger;
+
+			/// <summary>
+			/// Initializes a new instance of the <see cref="Ceen.Httpd+RunnerControl"/> class.
+			/// </summary>
+			/// <param name="stoptoken">The stoptoken.</param>
+			/// <param name="usessl">A flag indicating if this runner is using SSL</param>
+			/// <param name="config">The server config.</param>
+			public RunnerControl(CancellationToken stoptoken, bool usessl, ServerConfig config)
+			{
+				if (config == null)
+					throw new ArgumentNullException(nameof(config));
+
+				StopToken = stoptoken;
+				StopToken.Register(() => Stop("_"));
+				Config = config;
+				m_maxactive = config.MaxActiveRequests;
+				m_throttletask.SetResult(true);
+				m_debuglogger = config.DebugLogHandler;
+				m_useSSL = usessl;
+			}
+
+			/// <summary>
+			/// Called by a handler to signal it is in the active state
+			/// </summary>
+			/// <param name="logtaskid">The task id used for logging and tracing</param>
+			/// <returns><c>true</c>, if active was registered, <c>false</c> otherwise.</returns>
+			public bool RegisterActive(string logtaskid)
+			{
+				if (m_debuglogger != null) m_debuglogger("RegisterActive", logtaskid, null);
+
+				if (m_isStopped)
+					return false;
+
+				var res = Interlocked.Increment(ref m_activeClients);
+				Interlocked.Increment(ref m_totalActiveClients);
+
+				if (m_debuglogger != null) m_debuglogger(string.Format("RegisterActive: {0}", res), logtaskid, null);
+
+				// If we have too many active, block the throttle task
+				if (res >= m_maxactive)
+				{
+					if (m_debuglogger != null) m_debuglogger("Blocking throttle", logtaskid, null);
+					lock (m_lock)
+						if (m_throttletask.Task.IsCompleted)
+							m_throttletask = new TaskCompletionSource<bool>();
+				}
+
+				return true;
+			}
+
+			/// <summary>
+			/// Called by a handler to signal it has completed handling a request
+			/// <param name="logtaskid">The task id used for logging and tracing</param>
+			/// </summary>
+			public void RegisterStopped(string logtaskid)
+			{
+				var res = Interlocked.Decrement(ref m_activeClients);
+				Interlocked.Decrement(ref m_totalActiveClients);
+
+				if (m_debuglogger != null) m_debuglogger(string.Format("RegisterStopped: {0}", res), logtaskid, null);
+
+				// If the throttle task is blocked and we have few active, unblock it
+				if (res < m_maxactive && !m_throttletask.Task.IsCompleted)
+				{
+					if (m_debuglogger != null) m_debuglogger("Un-blocking throttle", logtaskid, null);
+					lock (m_lock)
+						if (!m_throttletask.Task.IsCompleted)
+							m_throttletask.SetResult(true);
+				}
+
+
+				if (m_isStopped && res == 0)
+				{
+					if (m_debuglogger != null) m_debuglogger("Stopped and setting finish task", logtaskid, null);
+					m_finishedtask.TrySetResult(true);
+				}
+			}
+
+			/// <summary>
+			/// Called to stop handling requests
+			/// </summary>
+			public void Stop(string logtaskid)
+			{
+				m_stoptask.TrySetCanceled();
+				m_isStopped = true;
+
+				lock (m_lock)
+				{
+					if (m_activeClients == 0)
+					{
+						if (m_debuglogger != null) m_debuglogger("Stopping, no active workers", logtaskid, null);
+						m_finishedtask.TrySetResult(true);
+					}
+					else
+					{
+						if (m_debuglogger != null) m_debuglogger(string.Format("Stopping with {0} active workers", m_activeClients), logtaskid, null);
+					}
+				}
+			}
+		}
+
+		/// <summary>
+		/// Gets the total number of active clients
+		/// </summary>
+		/// <value>The total active clients.</value>
+		public static int TotalActiveClientCount { get { return RunnerControl.TotalActiveClients; } }
+
+		/// <summary>
+		/// The method used to set the current socket handlerID in log4net, if available.
+		/// This redirection method is used to avoid depending on log4net.
+		/// </summary>
+		private static readonly Func<string> SetLoggingSocketHandlerID;
+
+		/// <summary>
+		/// The method used to set the current taskID in log4net, if available.
+		/// This redirection method is used to avoid depending on log4net.
+		/// </summary>
+		private static readonly Func<string> SetLoggingTaskHandlerID;
+
+		/// <summary>
+		/// The method used to set the current requestID in log4net, if available.
+		/// This redirection method is used to avoid depending on log4net.
+		/// </summary>
+		private static readonly Func<string> SetLoggingRequestID;
+
+		/// <summary>
+		/// The method used to copy logdata to log4net properties, if available.
+		/// This redirection method is used to avoid depending on log4net.
+		/// </summary>
+		private static readonly Action<IHttpContext> CopyLogData;
+
+		/// <summary>
+		/// The name of the log4net property that has the socket handler ID
+		/// </summary>
+		public static readonly string Log4Net_SocketHandlerID = "ceen:SocketHandlerID";
+		/// <summary>
+		/// The name of the log4net property that has the task handler ID
+		/// </summary>
+		public static readonly string Log4Net_TaskHandlerID = "ceen:TaskHandlerID";
+		/// <summary>
+		/// The name of the log4net property that has the request ID
+		/// </summary>
+		public static readonly string Log4Net_RequestID = "ceen:RequestID";
+
+		/// <summary>
+		/// Static initialization for the HttpServer class,
+		/// used to check for log4net dynamically
+		/// </summary>
+		static HttpServer()
+		{
+			Func<string> socketId = () => Guid.NewGuid().ToString("N");
+			Func<string> taskId = () => Guid.NewGuid().ToString("N");
+			Func<string> requestId = () => Guid.NewGuid().ToString("N");
+			Action<IHttpContext> copylogdata = null;
+
+			// Slowly probe through to get the method
+			var t = Type.GetType("log4net.LogicalThreadContext, log4net, Culture=neutral");
+
+			var index_socket = new object[] { Log4Net_SocketHandlerID };
+			var index_task = new object[] { Log4Net_TaskHandlerID };
+			var index_request = new object[] { Log4Net_RequestID };
+
+			if (t != null)
+			{
+				var m = t.GetProperty("Properties");
+				if (m != null)
+				{
+					var ins = m.GetValue(null, null);
+					if (ins != null)
+					{
+						var rm = ins.GetType().GetProperties().FirstOrDefault(x => x.GetIndexParameters().Length > 0);
+						if (rm != null)
+						{
+							// We have a default indexer, set up the helper methods
+							socketId = () =>
+							{
+								var g = Guid.NewGuid().ToString("N");
+								rm.SetValue(ins, g, index_socket);
+								return g;
+							};
+
+							taskId = () =>
+							{
+								var g = Guid.NewGuid().ToString("N");
+								rm.SetValue(ins, g, index_task);
+								return g;
+							};
+
+							requestId = () =>
+							{
+								var g = Guid.NewGuid().ToString("N");
+								rm.SetValue(ins, g, index_request);
+								return g;
+							};
+
+							copylogdata = (context) =>
+							{
+								if (context != null && context.LogData != null)
+									foreach (var kp in context.LogData)
+										rm.SetValue(ins, kp.Value, new object[] { kp.Key });
+							};
+						}
+					}
+				}
+			}
+
+			// Assign whatever value we had
+			SetLoggingSocketHandlerID = socketId;
+			SetLoggingTaskHandlerID = taskId;
+			SetLoggingRequestID = requestId;
+			CopyLogData = copylogdata;
+		}
+
+		/// <summary>
+		/// Creates and initializes a new AppDomain bridge
+		/// </summary>
+		/// <returns>The app domain bridge.</returns>
+		/// <param name="usessl">If set to <c>true</c> use ssl.</param>
+		/// <param name="config">The server config.</param>
+		public static AppDomainBridge CreateAppDomainBridge(bool usessl, ServerConfig config)
+		{
+			return new AppDomainBridge(usessl, config);
+		}
+
+        /// <summary>
+        /// Creates and initializes a new InterProcess bridge
+        /// </summary>
+        /// <returns>The app domain bridge.</returns>
+        /// <param name="usessl">If set to <c>true</c> use ssl.</param>
+        /// <param name="config">The server config.</param>
+        public static InterProcessBridge CreateInterProcessBridge(bool usessl, ServerConfig config)
+        {
+            return new InterProcessBridge(usessl, config);
+        }
+
+		/// <summary>
+		/// Listens to incoming connections and calls the spawner method for each new connection
+		/// </summary>
+		/// <returns>Awaitable task.</returns>
+		/// <param name="addr">The address to listen to.</param>
+		/// <param name="usessl">A flag indicating if the socket listens for SSL requests</param>
+		/// <param name="stoptoken">The stoptoken.</param>
+		/// <param name="config">The server configuration</param>
+		/// <param name="spawner">The method handling the new connection.</param>
+		public static Task ListenToSocketAsync(IPEndPoint addr, bool usessl, CancellationToken stoptoken, ServerConfig config, Action<TcpClient, EndPoint, string> spawner)
+		{
+			return ListenToSocketInternalAsync(addr, usessl, stoptoken, config, (client, remoteendpoint, logid, controller) => spawner(client, remoteendpoint, logid));
+		}
+
+        /// <summary>
+        /// Listens to incoming connections and calls the spawner method for each new connection
+        /// </summary>
+        /// <returns>Awaitable task.</returns>
+        /// <param name="acceptAsync">Method that returns an accepted socket.</param>
+        /// <param name="usessl">A flag indicating if the socket listens for SSL requests</param>
+        /// <param name="stoptoken">The stoptoken.</param>
+        /// <param name="config">The server configuration</param>
+        /// <param name="spawner">The method handling the new connection.</param>
+        public static Task ListenToSocketAsync(Func<CancellationToken, Task<KeyValuePair<long, EndPoint>>> acceptAsync, bool usessl, CancellationToken stoptoken, ServerConfig config, Action<long, EndPoint, string> spawner)
+        {
+            return ListenToSocketInternalAsync(acceptAsync, usessl, stoptoken, config, (client, remoteendpoint, logid, controller) => spawner(client, remoteendpoint, logid));
+        }
+
+        /// <summary>
+        /// Listens to incoming connections and calls the spawner method for each new connection
+        /// </summary>
+        /// <returns>Awaitable task.</returns>
+        /// <param name="acceptAsync">Method that returns an accepted socket.</param>
+        /// <param name="usessl">A flag indicating if the socket listens for SSL requests</param>
+        /// <param name="stoptoken">The stoptoken.</param>
+        /// <param name="config">The server configuration</param>
+        /// <param name="spawner">The method handling the new connection.</param>
+        private static async Task ListenToSocketInternalAsync(Func<CancellationToken, Task<KeyValuePair<long, EndPoint>>> acceptAsync, bool usessl, CancellationToken stoptoken, ServerConfig config, Action<long, EndPoint, string, RunnerControl> spawner)
+        {
+            if (acceptAsync == null)
+                throw new ArgumentNullException(nameof(acceptAsync));
+
+            var rc = new RunnerControl(stoptoken, usessl, config);
+
+            var taskid = SetLoggingSocketHandlerID();
+
+            while (!stoptoken.IsCancellationRequested)
+            {
+                // Wait if there are too many active
+                config.DebugLogHandler?.Invoke("Waiting for throttle", taskid, null);
+                await rc.ThrottleTask;
+                config.DebugLogHandler?.Invoke("Waiting for socket", taskid, null);
+                var ls = acceptAsync(stoptoken);
+
+                if (await Task.WhenAny(rc.StopTask, ls) == ls)
+                {
+                    config.DebugLogHandler?.Invoke("Re-waiting for socket", taskid, null);
+                    var client = await ls;
+                    var newtaskid = SetLoggingTaskHandlerID();
+
+                    try
+                    {
+                        int wt, cpt;
+                        ThreadPool.GetAvailableThreads(out wt, out cpt);
+                        config.DebugLogHandler?.Invoke(string.Format("Threadpool says {0}, {1}", wt, cpt), taskid, newtaskid);
+                        config.DebugLogHandler?.Invoke(string.Format("Spawning runner with id: {0}", newtaskid), taskid, newtaskid);
+
+                        ThreadPool.QueueUserWorkItem(x => spawner(client.Key, client.Value, newtaskid, rc));
+                    }
+                    catch (Exception ex)
+                    {
+                        config.DebugLogHandler?.Invoke("Failed to listen to socket", taskid, ex);
+                    }
+                }
+            }
+
+            config.DebugLogHandler?.Invoke("Stopping", taskid, null);
+            rc.Stop(taskid);
+
+            config.DebugLogHandler?.Invoke("Socket stopped, waiting for workers ...", taskid, null);
+            await rc.FinishedTask;
+
+            config.DebugLogHandler?.Invoke("Stopped", taskid, null);
+        }
+
+        /// <summary>
+        /// Listens to incoming connections and calls the spawner method for each new connection
+        /// </summary>
+        /// <returns>Awaitable task.</returns>
+        /// <param name="addr">The address to listen to.</param>
+        /// <param name="usessl">A flag indicating if the socket listens for SSL requests</param>
+        /// <param name="stoptoken">The stoptoken.</param>
+        /// <param name="config">The server configuration</param>
+        /// <param name="spawner">The method handling the new connection.</param>
+        private static async Task ListenToSocketInternalAsync(IPEndPoint addr, bool usessl, CancellationToken stoptoken, ServerConfig config, Action<TcpClient, EndPoint, string, RunnerControl> spawner)
+		{
+			var rc = new RunnerControl(stoptoken, usessl, config);
+
+			var listener = new TcpListener(addr);
+			listener.Start(config.SocketBacklog);
+
+			var taskid = SetLoggingSocketHandlerID();
+
+			while (!stoptoken.IsCancellationRequested)
+			{
+                // Wait if there are too many active
+                config.DebugLogHandler?.Invoke("Waiting for throttle", taskid, null);
+                await rc.ThrottleTask;
+                config.DebugLogHandler?.Invoke("Waiting for socket", taskid, null);
+                var ls = listener.AcceptTcpClientAsync();
+
+				if (await Task.WhenAny(rc.StopTask, ls) == ls)
+				{
+                    config.DebugLogHandler?.Invoke("Re-waiting for socket", taskid, null);
+                    var client = await ls;
+					var newtaskid = SetLoggingTaskHandlerID();
+
+					try
+					{
+						int wt, cpt;
+						ThreadPool.GetAvailableThreads(out wt, out cpt);
+                        config.DebugLogHandler?.Invoke(string.Format("Threadpool says {0}, {1}", wt, cpt), taskid, newtaskid);
+
+                        config.DebugLogHandler?.Invoke(string.Format("Spawning runner with id: {0}", newtaskid), taskid, newtaskid);
+
+                        // Read the endpoint here to avoid crashes when invoking the spawner
+                        var ep = client.Client.RemoteEndPoint;
+						ThreadPool.QueueUserWorkItem(x => spawner(client, ep, newtaskid, rc));
+					}
+					catch(Exception ex)
+					{
+                        config.DebugLogHandler?.Invoke("Failed to listen to socket", taskid, ex);
+                    }
+				}
+			}
+
+            config.DebugLogHandler?.Invoke("Stopping", taskid, null);
+
+            listener.Stop();
+			rc.Stop(taskid);
+
+            config.DebugLogHandler?.Invoke("Socket stopped, waiting for workers ...", taskid, null);
+            await rc.FinishedTask;
+
+            config.DebugLogHandler?.Invoke("Stopped", taskid, null);
+        }
+
+        /// <summary>
+        /// Logs a message to all attached loggers
+        /// </summary>
+        /// <param name="controller">The controller to get loggers from</param>
+        /// <param name="context">The request context.</param>
+        /// <param name="loglevel">The log level to use</param>
+		/// <param name="exception">The exception to log, if any</param>
+        /// <param name="message">The message to log</param>
+        /// <param name="when">The time the message was logged</param>
+        /// <returns>An awaitable task</returns>
+        private static Task LogProcessingMessage(RunnerControl controller, HttpContext context, Exception ex, LogLevel loglevel, string message, DateTime when)
+		{
+            var config = controller.Config;
+            if (config.Loggers == null)
+                return Task.FromResult(true);
+
+            CopyLogData?.Invoke(context);
+
+            var count = config.Loggers.Count;
+            if (count == 0)
+                return Task.FromResult(true);
+            else if (count == 1)
+			{
+				if (!(config.Loggers[0] is IMessageLogger msl))
+					return Task.FromResult(true);
+                return msl.LogMessageAsync(context, ex, loglevel, message, when);
+			}
+            else
+                return Task.WhenAll(config.Loggers.OfType<IMessageLogger>().Select(x => x.LogMessageAsync(context, ex, loglevel, message, when)));
+		}
+
+		/// <summary>
+		/// Logs a message signalling that a request has completed to all configured loggers
+		/// </summary>
+		/// <returns>The awaitable task.</returns>
+		/// <param name="controller">The controller to get loggers from</param>
+		/// <param name="context">The request context.</param>
+		/// <param name="ex">Exception data, if any.</param>
+		/// <param name="start">The request start time.</param>
+		/// <param name="duration">The request duration.</param>
+		private static Task LogRequestCompletedMessageAsync(RunnerControl controller, HttpContext context, Exception ex, DateTime start, TimeSpan duration)
+		{
+			var config = controller.Config;
+			if (config.Loggers == null)
+				return Task.FromResult(true);
+
+            CopyLogData?.Invoke(context);
+
+            var count = config.Loggers.Count;
+			if (count == 0)
+				return Task.FromResult(true);
+			else if (count == 1)
+				return config.Loggers[0].LogRequestCompletedAsync(context, ex, start, duration);
+			else
+				return Task.WhenAll(config.Loggers.Select(x => x.LogRequestCompletedAsync(context, ex, start, duration)));
+		}
+
+		/// <summary>
+		/// Listens to a port, using the given endpoint. 
+		/// </summary>
+		/// <returns>The awaitable task.</returns>
+		/// <param name="addr">The address to listen to.</param>
+		/// <param name="usessl">A flag indicating if this instance should use SSL</param>
+		/// <param name="config">The server configuration</param>
+		/// <param name="stoptoken">The stoptoken.</param>
+		public static Task ListenAsync(IPEndPoint addr, bool usessl, ServerConfig config, CancellationToken stoptoken = default(CancellationToken))
+		{
+			if (usessl && (config.SSLCertificate as X509Certificate2 == null || !(config.SSLCertificate as X509Certificate2).HasPrivateKey))
+				throw new Exception("Certificate does not have a private key and cannot be used for signing");
+
+			if (config.Storage == null)
+				config.Storage = new MemoryStorageCreator();
+
+			return ListenToSocketInternalAsync(addr, usessl, stoptoken, config, RunClient);
+		}
+
+		/// <summary>
+		/// Runs a client, using a socket handle from DuplicateAndClose
+		/// </summary>
+		/// <param name="socketinfo">The socket handle.</param>
+		/// <param name="remoteEndPoint">The remote endpoint.</param>
+		/// <param name="logtaskid">The log task ID.</param>
+		/// <param name="controller">The controller instance</param>
+		private static void RunClient(SocketInformation socketinfo, EndPoint remoteEndPoint, string logtaskid, RunnerControl controller)
+		{
+			var client = new TcpClient() { Client = new Socket(socketinfo) };
+			RunClient(client, remoteEndPoint, logtaskid, controller);
+		}
+
+        /// <summary>
+        /// Handler method for connections
+        /// </summary>
+        /// <param name="client">The new connection.</param>
+        /// <param name="remoteEndPoint">The remote endpoint.</param>
+        /// <param name="logtaskid">The task id for logging and tracing</param>
+        /// <param name="controller">The runner controller.</param>
+        private static async void RunClient(TcpClient client, EndPoint remoteEndPoint, string logtaskid, RunnerControl controller)
+        {
+            using (client)
+                await RunClient(client.GetStream(), remoteEndPoint, logtaskid, controller, () => client.Connected);
+        }
+
+        /// <summary>
+        /// Handler method for connections
+        /// </summary>
+        /// <param name="stream">The stream.</param>
+        /// <param name="remoteEndPoint">The remote endpoint.</param>
+        /// <param name="logtaskid">The task id for logging and tracing</param>
+        /// <param name="controller">The runner controller.</param>
+        private static async Task RunClient(Stream stream, EndPoint remoteEndPoint, string logtaskid, RunnerControl controller, Func<bool> isConnected)
+		{
+			var config = controller.Config;
+			var storage = config.Storage;
+
+            using (stream)
+			using (var ssl = controller.m_useSSL ? new SslStream(stream, false) : null)
+			{
+                config.DebugLogHandler?.Invoke(string.Format("Running {0}", controller.m_useSSL ? "SSL" : "plain"), logtaskid, remoteEndPoint);
+
+                // Slightly higher value here to avoid races with the other timeout mechanisms
+                stream.ReadTimeout = stream.WriteTimeout = (controller.Config.RequestIdleTimeoutSeconds + 1) * 1000;
+
+				X509Certificate clientcert = null;
+
+				// For SSL only: negotiate the connection
+				if (ssl != null)
+				{
+                    config.DebugLogHandler?.Invoke("Authenticate SSL", logtaskid, remoteEndPoint);
+
+                    try
+					{
+						await ssl.AuthenticateAsServerAsync(config.SSLCertificate, config.SSLRequireClientCert, config.SSLEnabledProtocols, config.SSLCheckCertificateRevocation);
+					}
+					catch (Exception aex)
+					{
+                        config.DebugLogHandler?.Invoke("Failed setting up SSL", logtaskid, remoteEndPoint);
+
+                        // Log a message indicating that we failed setting up SSL                        
+                        using (var httpRequest = new HttpRequest(remoteEndPoint, logtaskid, logtaskid, null, SslProtocols.None, () => false))
+                            await LogRequestCompletedMessageAsync(controller, new HttpContext(httpRequest, null, storage), aex, DateTime.Now, new TimeSpan());
+
+                        return;
+					}
+
+                    config.DebugLogHandler?.Invoke("Run SSL", logtaskid, remoteEndPoint);
+                    clientcert = ssl.RemoteCertificate;
+				}
+
+                await Runner(ssl == null ? (Stream)stream : ssl, remoteEndPoint, logtaskid, clientcert, ssl == null ? SslProtocols.None : ssl.SslProtocol, controller, isConnected);
+
+                config.DebugLogHandler?.Invoke("Done running", logtaskid, remoteEndPoint);
+            }
+		}
+
+		/// <summary>
+		/// Dispatcher method for handling a request
+		/// </summary>
+		/// <param name="stream">The underlying stream.</param>
+		/// <param name="endpoint">The remote endpoint.</param>
+		/// <param name="logtaskid">The task id for logging and tracing</param>
+		/// <param name="clientcert">The client certificate if any.</param>
+		/// <param name="controller">The runner controller.</param>
+        /// <param name="sslProtocol">The SSL protocol being used</param>
+        /// <param name="isConnected">A method for checking if the socket is connected</param>
+		private static async Task Runner(Stream stream, EndPoint endpoint, string logtaskid, X509Certificate clientcert, SslProtocols sslProtocol, RunnerControl controller, Func<bool> isConnected)
+		{
+			var config = controller.Config;
+			var storage = config.Storage;
+			var requests = config.KeepAliveMaxRequests;
+
+			bool keepingalive = false;
+
+			HttpContext context = null;
+			HttpRequest cur = null;
+			HttpResponse resp = null;
+			DateTime started = new DateTime();
+
+			using (var bs = new BufferedStreamReader(stream))
+			{
+				try
+				{
+                    config.DebugLogHandler?.Invoke("Running task", logtaskid, endpoint);
+                    if (!controller.RegisterActive(logtaskid))
+						return;
+
+					do
+					{
+                        cur?.Dispose();
+
+                        var reqid = SetLoggingRequestID();
+						bs.ResetReadLength(config.MaxPostSize);
+						started = DateTime.Now;
+						context = new HttpContext(
+                            cur = new HttpRequest(endpoint, logtaskid, reqid, clientcert, sslProtocol, isConnected),
+							resp = new HttpResponse(stream, config),
+							storage
+						);
+
+						// Setup up the callback for allowing handlers to report errors
+						context.LogHandlerDelegate = (level, message, ex) => LogProcessingMessage(controller, context, ex, level, message, DateTime.Now);
+
+						// Set up call context access to this instance
+						Context.SetCurrentContext(context);
+
+                        var timeoutcontroltask = new TaskCompletionSource<bool>();
+						var idletime = TimeSpan.FromSeconds(config.RequestHeaderReadTimeoutSeconds);
+
+						// Set up timeout for processing
+						cur.SetProcessingTimeout(TimeSpan.FromSeconds(config.MaxProcessingTimeSeconds));
+
+                        config.DebugLogHandler?.Invoke("Parsing headers", logtaskid, endpoint);
+                        try
+                        {
+                            var ct = new CancellationTokenSource();
+                            ct.CancelAfter(TimeSpan.FromSeconds(keepingalive ? config.KeepAliveTimeoutSeconds : config.RequestIdleTimeoutSeconds));
+                            using (ct.Token.Register(() => timeoutcontroltask.TrySetCanceled(), useSynchronizationContext: false))
+                                await cur.Parse(bs, config, idletime, timeoutcontroltask.Task, controller.StopTask);
+                        }
+                        catch (EmptyStreamClosedException)
+                        {
+                            // Client has closed the connection
+                            break;
+                        }
+                        catch (HttpException hex)
+                        {
+                            // Errors during header parsing are unlikely to
+                            // keep the connection in a consistent state
+                            resp.StatusCode = hex.StatusCode;
+                            resp.StatusMessage = hex.StatusMessage;
+                            await resp.FlushHeadersAsync();
+
+                            throw;
+                        }
+                        catch (Exception ex)
+                        {
+                            config.DebugLogHandler?.Invoke($"Failed while reading header: {ex}", logtaskid, cur);
+                            throw;
+                        }
+
+						string keepalive;
+						cur.Headers.TryGetValue("Connection", out keepalive);
+						if (("keep-alive".Equals(keepalive, StringComparison.OrdinalIgnoreCase) || keepingalive) && requests > 1)
+						{
+							resp.KeepAlive = true;
+							if (!keepingalive)
+								resp.AddHeader("Keep-Alive", string.Format("timeout={0}, max={1}", config.KeepAliveTimeoutSeconds, config.KeepAliveMaxRequests));
+						}
+						else
+							resp.KeepAlive = false;
+
+
+						if (config.Loggers != null)
+						{
+							var count = config.Loggers.Count;
+							if (count == 1)
+							{
+								var sl = config.Loggers[0] as IStartLogger;
+								if (sl != null)
+									await sl.LogRequestStartedAsync(cur);
+							}
+							else if (count != 0)
+								await Task.WhenAll(config.Loggers.Where(x => x is IStartLogger).Cast<IStartLogger>().Select(x => x.LogRequestStartedAsync(cur)));
+						}
+
+                        config.DebugLogHandler?.Invoke("Running handler", logtaskid, cur);
+
+                        try
+						{
+                            // Trigger the streams to stop reading/writing data when the timeout happens
+                            using (cur.TimeoutCancellationToken.Register(() => timeoutcontroltask.TrySetCanceled(), useSynchronizationContext: false))
+                            {
+                                if (cur.TimeoutCancellationToken.IsCancellationRequested)
+                                {
+                                    if (timeoutcontroltask.Task.Status == TaskStatus.Canceled)
+                                    {
+                                        throw new TimeoutException();
+                                    }
+                                    else
+                                    {
+                                        timeoutcontroltask.TrySetCanceled();
+                                        throw new OperationCanceledException();
+                                    }
+                                }
+
+                                // Process the request
+                                do
+                                {
+                                    cur.ClearHandlerStack();
+                                    var target = resp.ClearInternalRedirect();
+                                    if (target != null)
+                                        cur.Path = target;
+
+                                    if (!await config.Router.Process(context))
+                                        throw new HttpException(Ceen.HttpStatusCode.NotFound);
+                                }
+                                while (resp.IsRedirectingInternally);
+                            }
+						}
+						catch (HttpException hex)
+						{
+							// Try to set the status code to 500
+							if (resp.HasSentHeaders)
+								throw;
+
+							resp.StatusCode = hex.StatusCode;
+							resp.StatusMessage = hex.StatusMessage;
+						}
+
+                        config.DebugLogHandler?.Invoke("Flushing response", logtaskid, cur);
+
+                        // If the handler has not flushed, we do it
+                        await resp.FlushAndSetLengthAsync();
+
+						// Check if keep-alive is possible
+						keepingalive = resp.KeepAlive && resp.HasWrittenCorrectLength;
+						requests--;
+
+						await LogRequestCompletedMessageAsync(controller, context, null, started, DateTime.Now - started);
+
+					} while (keepingalive);
+				}
+				catch (Exception ex)
+				{
+					// If possible, report a 500 error to the client
+                    if (resp != null)
+					{
+						try
+						{
+							if (!resp.HasSentHeaders)
+							{
+								resp.StatusCode = Ceen.HttpStatusCode.InternalServerError;
+								resp.StatusMessage = HttpStatusMessages.DefaultMessage(Ceen.HttpStatusCode.InternalServerError);
+							}
+						}
+                        catch (Exception nex) { config.DebugLogHandler?.Invoke($"Failed to send headers: {nex}", logtaskid, cur); }
+
+						try { await resp.FlushAsErrorAsync(); }
+                        catch (Exception nex) { config.DebugLogHandler?.Invoke($"Failed to FlushAsErrors: {nex}", logtaskid, cur); }
+                    }
+
+                    try { stream.Close(); }
+                    catch (Exception nex) { config.DebugLogHandler?.Invoke($"Failed to close stream: {nex}", logtaskid, cur); }
+
+                    try { await LogRequestCompletedMessageAsync(controller, context, ex, started, DateTime.Now - started); }
+                    catch (Exception nex) { config.DebugLogHandler?.Invoke($"Failed to log request: {nex}", logtaskid, cur); }
+
+                    config.DebugLogHandler?.Invoke("Failed handler", logtaskid, cur);
+
+                }
+				finally
+				{
+					controller.RegisterStopped(logtaskid);
+                    config.DebugLogHandler?.Invoke("Terminating handler", logtaskid, cur);
+                }
+			}
+		}
+	}
+
 }